/*
 MIT License

 Copyright (c) 2017 MessageKit

 Permission is hereby granted, free of charge, to any person obtaining a copy
 of this software and associated documentation files (the "Software"), to deal
 in the Software without restriction, including without limitation the rights
 to use, copy, modify, merge, publish, distribute, sublicense, and/or sell
 copies of the Software, and to permit persons to whom the Software is
 furnished to do so, subject to the following conditions:

 The above copyright notice and this permission notice shall be included in all
 copies or substantial portions of the Software.

 THE SOFTWARE IS PROVIDED "AS IS", WITHOUT WARRANTY OF ANY KIND, EXPRESS OR
 IMPLIED, INCLUDING BUT NOT LIMITED TO THE WARRANTIES OF MERCHANTABILITY,
 FITNESS FOR A PARTICULAR PURPOSE AND NONINFRINGEMENT. IN NO EVENT SHALL THE
 AUTHORS OR COPYRIGHT HOLDERS BE LIABLE FOR ANY CLAIM, DAMAGES OR OTHER
 LIABILITY, WHETHER IN AN ACTION OF CONTRACT, TORT OR OTHERWISE, ARISING FROM,
 OUT OF OR IN CONNECTION WITH THE SOFTWARE OR THE USE OR OTHER DEALINGS IN THE
 SOFTWARE.
 */

import UIKit

open class MessagesViewController: UIViewController {

    // MARK: - Properties

    open var messagesCollectionView = MessagesCollectionView(frame: .zero, collectionViewLayout: MessagesCollectionViewFlowLayout())

    open var messageInputBar = MessageInputBar()
    
    open var scrollsToBottomOnFirstLayout: Bool = false

    open var scrollsToBottomOnKeybordBeginsEditing: Bool = false

    open var additionalTopContentInset: CGFloat = 0 {
        didSet {
            let inset = topLayoutGuide.length + additionalTopContentInset
            messagesCollectionView.contentInset.top = inset
        }
    }

    private var isFirstLayout: Bool = true

    open override var canBecomeFirstResponder: Bool {
        return true
    }

    open override var inputAccessoryView: UIView? {
        return messageInputBar
    }

    open override var shouldAutorotate: Bool {
        return false
    }

    // MARK: - View Life Cycle

    open override func viewDidLoad() {
        super.viewDidLoad()

        extendedLayoutIncludesOpaqueBars = true
        automaticallyAdjustsScrollViewInsets = false
        view.backgroundColor = .white
        messagesCollectionView.keyboardDismissMode = .interactive

        setupSubviews()
        setupConstraints()
        registerReusableViews()
        setupDelegates()

    }

    open override func viewDidLayoutSubviews() {
        // Hack to prevent animation of the contentInset after viewDidAppear
        if isFirstLayout {
            defer { isFirstLayout = false }

            addKeyboardObservers()
            messagesCollectionView.contentInset.top = additionalTopContentInset + topLayoutGuide.length
            messagesCollectionView.contentInset.bottom = messageInputBar.frame.height
            messagesCollectionView.scrollIndicatorInsets.bottom = messageInputBar.frame.height
            
            //Scroll to bottom at first load
            if scrollsToBottomOnFirstLayout {
                messagesCollectionView.scrollToBottom(animated: false)
            }
        }
    }

    // MARK: - Initializers

    deinit {
        removeKeyboardObservers()
    }

    // MARK: - Methods

    private func setupDelegates() {
        messagesCollectionView.delegate = self
        messagesCollectionView.dataSource = self
    }

    private func registerReusableViews() {

        messagesCollectionView.register(TextMessageCell.self)
        messagesCollectionView.register(MediaMessageCell.self)
        messagesCollectionView.register(LocationMessageCell.self)

        messagesCollectionView.register(MessageFooterView.self, forSupplementaryViewOfKind: UICollectionElementKindSectionFooter)
        messagesCollectionView.register(MessageHeaderView.self, forSupplementaryViewOfKind: UICollectionElementKindSectionHeader)
        messagesCollectionView.register(MessageDateHeaderView.self, forSupplementaryViewOfKind: UICollectionElementKindSectionHeader)

    }

    private func setupSubviews() {
        view.addSubview(messagesCollectionView)
    }

    private func setupConstraints() {
        messagesCollectionView.translatesAutoresizingMaskIntoConstraints = false

        let top = messagesCollectionView.topAnchor.constraint(equalTo: view.topAnchor, constant: topLayoutGuide.length)
        let leading = messagesCollectionView.leadingAnchor.constraint(equalTo: view.leadingAnchor)
        let trailing = messagesCollectionView.trailingAnchor.constraint(equalTo: view.trailingAnchor)
        let bottom = messagesCollectionView.bottomAnchor.constraint(equalTo: view.bottomAnchor)

        NSLayoutConstraint.activate([top, bottom, trailing, leading])
    }
}

// MARK: - UICollectionViewDelegate & UICollectionViewDelegateFlowLayout Conformance

extension MessagesViewController: UICollectionViewDelegateFlowLayout {

    open func collectionView(_ collectionView: UICollectionView, layout collectionViewLayout: UICollectionViewLayout, sizeForItemAt indexPath: IndexPath) -> CGSize {
        guard let messagesFlowLayout = collectionViewLayout as? MessagesCollectionViewFlowLayout else { return .zero }
        return messagesFlowLayout.sizeForItem(at: indexPath)
    }

}

// MARK: - UICollectionViewDataSource Conformance

extension MessagesViewController: UICollectionViewDataSource {

    open func numberOfSections(in collectionView: UICollectionView) -> Int {
        guard let collectionView = collectionView as? MessagesCollectionView else { return 0 }

        // Each message is its own section
        return collectionView.messagesDataSource?.numberOfMessages(in: collectionView) ?? 0
    }

    open func collectionView(_ collectionView: UICollectionView, numberOfItemsInSection section: Int) -> Int {
        guard let collectionView = collectionView as? MessagesCollectionView else { return 0 }

        let messageCount = collectionView.messagesDataSource?.numberOfMessages(in: collectionView) ?? 0
        // There will only ever be 1 message per section
        return messageCount > 0 ? 1 : 0

    }

    open func collectionView(_ collectionView: UICollectionView, cellForItemAt indexPath: IndexPath) -> UICollectionViewCell {

        guard let messagesCollectionView = collectionView as? MessagesCollectionView else { return UICollectionViewCell() }
        guard let messagesDataSource = messagesCollectionView.messagesDataSource else { fatalError("Please set messagesDataSource") }

        let message = messagesDataSource.messageForItem(at: indexPath, in: messagesCollectionView)

        switch message.data {
<<<<<<< HEAD
        case .text, .attributedText, .emoji:
            guard let cell = collectionView.dequeueReusableCell(withReuseIdentifier: "TextMessageCell", for: indexPath) as? TextMessageCell else {
                fatalError("Unable to dequeue TextMessageCell")
            }
=======
        case .text, .attributedText:
            let cell = collectionView.dequeueReusableCell(TextMessageCell.self, for: indexPath)
>>>>>>> fd3999ef
            cell.configure(with: message, at: indexPath, and: messagesCollectionView)
            return cell
        case .photo, .video:
    	    let cell = collectionView.dequeueReusableCell(MediaMessageCell.self, for: indexPath)
            cell.configure(with: message, at: indexPath, and: messagesCollectionView)
            return cell
        case .location:
    	    let cell = collectionView.dequeueReusableCell(LocationMessageCell.self, for: indexPath)
            cell.configure(with: message, at: indexPath, and: messagesCollectionView)
            return cell
        }

    }

    open func collectionView(_ collectionView: UICollectionView, viewForSupplementaryElementOfKind kind: String, at indexPath: IndexPath) -> UICollectionReusableView {

        guard let messagesCollectionView = collectionView as? MessagesCollectionView else { return UICollectionReusableView() }
        guard let dataSource = messagesCollectionView.messagesDataSource else { return UICollectionReusableView() }
        guard let displayDelegate = messagesCollectionView.messagesDisplayDelegate else { return UICollectionReusableView() }

        let message = dataSource.messageForItem(at: indexPath, in: messagesCollectionView)

        switch kind {
        case UICollectionElementKindSectionHeader:
            return displayDelegate.messageHeaderView(for: message, at: indexPath, in: messagesCollectionView) ?? MessageHeaderView()
        case UICollectionElementKindSectionFooter:
            return displayDelegate.messageFooterView(for: message, at: indexPath, in: messagesCollectionView) ?? MessageFooterView()
        default:
            fatalError("Unrecognized element of kind: \(kind)")
        }

    }

    open func collectionView(_ collectionView: UICollectionView, layout collectionViewLayout: UICollectionViewLayout, referenceSizeForHeaderInSection section: Int) -> CGSize {
        guard let messagesCollectionView = collectionView as? MessagesCollectionView else { return .zero }
        guard let messagesDataSource = messagesCollectionView.messagesDataSource else { return .zero }
        guard let messagesLayoutDelegate = messagesCollectionView.messagesLayoutDelegate else { return .zero }
        // Could pose a problem if subclass behaviors allows more than one item per section
        let indexPath = IndexPath(item: 0, section: section)
        let message = messagesDataSource.messageForItem(at: indexPath, in: messagesCollectionView)
        return messagesLayoutDelegate.headerViewSize(for: message, at: indexPath, in: messagesCollectionView)
    }

    open func collectionView(_ collectionView: UICollectionView, layout collectionViewLayout: UICollectionViewLayout, referenceSizeForFooterInSection section: Int) -> CGSize {
        guard let messagesCollectionView = collectionView as? MessagesCollectionView else { return .zero }
        guard let messagesDataSource = messagesCollectionView.messagesDataSource else { return .zero }
        guard let messagesLayoutDelegate = messagesCollectionView.messagesLayoutDelegate else { return .zero }
        // Could pose a problem if subclass behaviors allows more than one item per section
        let indexPath = IndexPath(item: 0, section: section)
        let message = messagesDataSource.messageForItem(at: indexPath, in: messagesCollectionView)
        return messagesLayoutDelegate.footerViewSize(for: message, at: indexPath, in: messagesCollectionView)
    }

}

// MARK: - Keyboard Handling

extension MessagesViewController {

    fileprivate func addKeyboardObservers() {
        NotificationCenter.default.addObserver(self, selector: #selector(handleKeyboardDidChangeState), name: .UIKeyboardWillChangeFrame, object: nil)
        NotificationCenter.default.addObserver(self, selector: #selector(handleTextViewDidBeginEditing), name: .UITextViewTextDidBeginEditing, object: messageInputBar.inputTextView)
    }

    fileprivate func removeKeyboardObservers() {
        NotificationCenter.default.removeObserver(self, name: .UIKeyboardWillChangeFrame, object: nil)
        NotificationCenter.default.removeObserver(self, name: .UITextViewTextDidBeginEditing, object: messageInputBar.inputTextView)
    }

    @objc func handleTextViewDidBeginEditing(_ notification: Notification) {
        if scrollsToBottomOnKeybordBeginsEditing {
            messagesCollectionView.scrollToBottom(animated: true)
        }
    }

    @objc func handleKeyboardDidChangeState(_ notification: Notification) {

        guard let keyboardEndFrame = notification.userInfo?[UIKeyboardFrameEndUserInfoKey] as? CGRect else { return }

        if (keyboardEndFrame.origin.y + keyboardEndFrame.size.height) > UIScreen.main.bounds.height {
            // Hardware keyboard is found
            let bottomInset = view.frame.size.height - keyboardEndFrame.origin.y
            messagesCollectionView.contentInset.bottom = bottomInset
            messagesCollectionView.scrollIndicatorInsets.bottom = bottomInset

        } else {
            //Software keyboard is found
            let bottomInset = keyboardEndFrame.height > messageInputBar.frame.height ? keyboardEndFrame.height : messageInputBar.frame.height
            messagesCollectionView.contentInset.bottom = bottomInset
            messagesCollectionView.scrollIndicatorInsets.bottom = bottomInset
        }
        
    }
    
}<|MERGE_RESOLUTION|>--- conflicted
+++ resolved
@@ -171,15 +171,8 @@
         let message = messagesDataSource.messageForItem(at: indexPath, in: messagesCollectionView)
 
         switch message.data {
-<<<<<<< HEAD
         case .text, .attributedText, .emoji:
-            guard let cell = collectionView.dequeueReusableCell(withReuseIdentifier: "TextMessageCell", for: indexPath) as? TextMessageCell else {
-                fatalError("Unable to dequeue TextMessageCell")
-            }
-=======
-        case .text, .attributedText:
             let cell = collectionView.dequeueReusableCell(TextMessageCell.self, for: indexPath)
->>>>>>> fd3999ef
             cell.configure(with: message, at: indexPath, and: messagesCollectionView)
             return cell
         case .photo, .video:
