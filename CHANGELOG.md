--- conflicted
+++ resolved
@@ -8,23 +8,27 @@
 
 ### Changed
 
-<<<<<<< HEAD
-- Fixed the way that the Strings and UIImages are parsed in the `InputTextView` to prevent crashes in `parseForComponents()` [#791](https://github.com/MessageKit/MessageKit/pull/791) by [@nathantannar4](https://github.com/nathantannar4)
-
-### Added
-
-- Added customizable `accessoryView`, with a new `MessagesDisplayDelegate` function `configureAccessoryView`, and corresponding size & padding properties in `MessageSizeCalculator`. [#710](https://github.com/MessageKit/MessageKit/pull/710) by [@hyouuu](https://github.com/hyouuu)
-
-- Added `additionalBottomInset` property that allows to adjust the bottom content inset automatically set on the messages collection view by the view controller. [#787](https://github.com/MessageKit/MessageKit/pull/787) by [@andreyvit](https://github.com/andreyvit)
-
-### Fixed
-
-- Fixed bottom content inset adjustment when using an undocked keyboard on iPad, or when `edgesForExtendedLayout` does not include `.top`, or when a parent container view controller adds extra views at the top of the screen. [#787](https://github.com/MessageKit/MessageKit/pull/787) by [@andreyvit](https://github.com/andreyvit)
-
-=======
-- The `MessageData.emoji` case once again uses a default font of 2x the `messageLabelFont` size.
+- Fixed the way that the Strings and UIImages are parsed in the `InputTextView` to prevent crashes in `parseForComponents()`. 
+[#791](https://github.com/MessageKit/MessageKit/pull/791) by [@nathantannar4](https://github.com/nathantannar4)
+
+### Added
+
+- Added support for detection and handling of `NSLink`s inside of messages.
+[#815](https://github.com/MessageKit/MessageKit/pull/815) by [@jnic](https://github.com/jnic)
+
+- Added customizable `accessoryView`, with a new `MessagesDisplayDelegate` function `configureAccessoryView`, and corresponding size & padding properties in `MessageSizeCalculator`. 
+[#710](https://github.com/MessageKit/MessageKit/pull/710) by [@hyouuu](https://github.com/hyouuu)
+
+- Added `additionalBottomInset` property that allows to adjust the bottom content inset automatically set on the messages collection view by the view controller. 
+[#787](https://github.com/MessageKit/MessageKit/pull/787) by [@andreyvit](https://github.com/andreyvit)
+
+### Fixed
+
+- Fixed bottom content inset adjustment when using an undocked keyboard on iPad, or when `edgesForExtendedLayout` does not include `.top`, or when a parent container view controller adds extra views at the top of the screen. 
+[#787](https://github.com/MessageKit/MessageKit/pull/787) by [@andreyvit](https://github.com/andreyvit)
+
+- Fixed the `MessageData.emoji` case to use 2x the `messageLabelFont` size by default.
 [#795](https://github.com/MessageKit/MessageKit/pull/795) by [@Vortec4800](https://github.com/vortec4800).
->>>>>>> 381b4c1f
 
 ## [1.0.0](https://github.com/MessageKit/MessageKit/releases/tag/1.0.0)
 
